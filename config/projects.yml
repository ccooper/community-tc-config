--- conflicted
+++ resolved
@@ -172,13 +172,8 @@
 servo:
   adminRoles: [github-team:servo/taskcluster-admins]
   externallyManaged: true
-<<<<<<< HEAD
   repos: 
     - github.com/servo/servo:*
-=======
-  repos:
-    - github.com/servo/*
->>>>>>> 1252e0bc
   workerPools:
     docker:
       owner: servo-ops@mozilla.com
@@ -393,42 +388,6 @@
         - queue:route:statuses
       to: repo:github.com/mozilla/code-review:*
 
-<<<<<<< HEAD
-webrender:
-  adminRoles:
-    - login-identity:github/27658|jdm
-    - login-identity:github/332653|jrmuizel
-    - login-identity:github/485789|staktrace
-    - login-identity:github/39062770|gw3583
-  repos:
-    - github.com/servo/webrender:*
-    - github.com/staktrace/webrender:*
-  workerPools:
-    ci-linux:
-      owner: kats@mozilla.com
-      emailOnError: false
-      type: standard_gcp_docker_worker
-      minCapacity: 0
-      maxCapacity: 2
-  clients:
-    macos:
-      scopes:
-        - queue:claim-work:proj-webrender/ci-macos
-        - queue:worker-id:proj-webrender/*
-  grants:
-    - grant:
-        - queue:create-task:highest:proj-webrender/ci-linux
-        - queue:create-task:highest:proj-webrender/ci-macos
-      to:
-        - repo:github.com/servo/webrender:*
-        - repo:github.com/staktrace/webrender:*
-    - grant:
-        - assume:worker-pool:proj-webrender/macos
-        - auth:sentry:generic-worker
-        - secrets:get:worker-pool:proj-webrender/*
-      to:
-        - project/webrender/macos
-=======
 deepspeech:
   adminRoles:
     - github-team:mozilla/research-machine-learning
@@ -628,4 +587,38 @@
       - generic-worker:allow-rdp:proj-deepspeech/*
       to:
         - project-admin:deepspeech
->>>>>>> 1252e0bc
+
+webrender:
+  adminRoles:
+    - login-identity:github/27658|jdm
+    - login-identity:github/332653|jrmuizel
+    - login-identity:github/485789|staktrace
+    - login-identity:github/39062770|gw3583
+  repos:
+    - github.com/servo/webrender:*
+    - github.com/staktrace/webrender:*
+  workerPools:
+    ci-linux:
+      owner: kats@mozilla.com
+      emailOnError: false
+      type: standard_gcp_docker_worker
+      minCapacity: 0
+      maxCapacity: 2
+  clients:
+    macos:
+      scopes:
+        - queue:claim-work:proj-webrender/ci-macos
+        - queue:worker-id:proj-webrender/*
+  grants:
+    - grant:
+        - queue:create-task:highest:proj-webrender/ci-linux
+        - queue:create-task:highest:proj-webrender/ci-macos
+      to:
+        - repo:github.com/servo/webrender:*
+        - repo:github.com/staktrace/webrender:*
+    - grant:
+        - assume:worker-pool:proj-webrender/macos
+        - auth:sentry:generic-worker
+        - secrets:get:worker-pool:proj-webrender/*
+      to:
+        - project/webrender/macos